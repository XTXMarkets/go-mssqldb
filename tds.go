package mssql

import (
<<<<<<< HEAD
	"encoding/binary"
	"errors"
	"fmt"
	iconv "github.com/djimenez/iconv-go"
=======
	"bytes"
	"encoding/binary"
	"errors"
	"fmt"
>>>>>>> 2913447d
	"io"
	"io/ioutil"
	"net"
	"strconv"
	"strings"
	"time"
<<<<<<< HEAD
	"unicode/utf8"
)

var ascii2utf8 *iconv.Converter
var utf82ucs2 *iconv.Converter
var ucs22utf8 *iconv.Converter

func parseInstances(msg []byte) map[string]map[string]string {
	results := map[string]map[string]string{}
	if len(msg) > 3 && msg[0] == 5 {
		var out = make([]byte, len(msg[3:]))
		var _, written, err = ascii2utf8.Convert(msg[3:], out)
		if err != nil {
			return results
		}
		out_s := string(out[:written])
=======
	"unicode/utf16"
	"unicode/utf8"
)

func parseInstances(msg []byte) map[string]map[string]string {
	results := map[string]map[string]string{}
	if len(msg) > 3 && msg[0] == 5 {
		out_s := string(msg[3:])
>>>>>>> 2913447d
		tokens := strings.Split(out_s, ";")
		instdict := map[string]string{}
		got_name := false
		var name string
		for _, token := range tokens {
			if got_name {
				instdict[name] = token
				got_name = false
			} else {
				name = token
				if len(name) == 0 {
					if len(instdict) == 0 {
						break
					}
					results[instdict["InstanceName"]] = instdict
					instdict = map[string]string{}
					continue
				}
				got_name = true
			}
		}
	}
	return results
}

func getInstances(address string) (map[string]map[string]string, error) {
	conn, err := net.DialTimeout("udp", address+":1434", 5*time.Second)
	if err != nil {
		return nil, err
	}
	_, err = conn.Write([]byte{3})
	if err != nil {
		return nil, err
	}
	var resp = make([]byte, 16*1024-1)
	read, err := conn.Read(resp)
	if err != nil {
		return nil, err
	}
	return parseInstances(resp[:read]), nil
}

// tds versions
const (
	verTDS70     = 0x70000000
	verTDS71     = 0x71000000
	verTDS71rev1 = 0x71000001
	verTDS72     = 0x72090002
	verTDS73A    = 0x730A0003
	verTDS73     = verTDS73A
	verTDS73B    = 0x730B0003
	verTDS74     = 0x74000004
)

// packet types
const (
	packSQLBatch    = 1
	packRPCRequest  = 3
	packReply       = 4
	packCancel      = 6
	packBulkLoadBCP = 7
	packTransMgrReq = 14
	packNormal      = 15
	packLogin7      = 16
	packSSPIMessage = 17
	packPrelogin    = 18
)

// prelogin fields
// http://msdn.microsoft.com/en-us/library/dd357559.aspx
const (
	preloginVERSION    = 0
	preloginENCRYPTION = 1
	preloginINSTOPT    = 2
	preloginTHREADID   = 3
	preloginMARS       = 4
	preloginTRACEID    = 5
	preloginTERMINATOR = 0xff
)

type tdsSession struct {
	buf *tdsBuffer

	loginAck loginAckStruct

	database string

	columns []columnStruct

	lastRow []interface{}
	tranid  uint64
}

type columnStruct struct {
	UserType uint32
	Flags    uint16
	ColName  string
	ti       typeInfo
}

// http://msdn.microsoft.com/en-us/library/dd357559.aspx
func writePrelogin(w *tdsBuffer, instance string) error {
	var err error

<<<<<<< HEAD
	instance_buf := make([]byte, len(instance))
	iconv.Convert([]byte(instance), instance_buf, "utf8", "ascii")
=======
	instance_buf := []byte(instance)
>>>>>>> 2913447d
	instance_buf = append(instance_buf, 0) // zero terminate instance name

	fields := map[uint8][]byte{
		preloginVERSION:    {0, 0, 0, 0, 0, 0},
		preloginENCRYPTION: {2}, // encryption not supported
		preloginINSTOPT:    instance_buf,
		preloginTHREADID:   {0, 0, 0, 0},
		preloginMARS:       {0}, // MARS disabled
	}

	w.BeginPacket(packPrelogin)
	offset := uint16(5*len(fields) + 1)
	// writing header
	for k, v := range fields {
		err = w.WriteByte(k)
		if err != nil {
			return err
		}
		size := uint16(len(v))
		err = binary.Write(w, binary.BigEndian, &offset)
		if err != nil {
			return err
		}
		err = binary.Write(w, binary.BigEndian, &size)
		if err != nil {
			return err
		}
		offset += size
	}
	err = w.WriteByte(preloginTERMINATOR)
	if err != nil {
		return err
	}
	// writing values
	for _, v := range fields {
		written, err := w.Write(v)
		if err != nil {
			return err
		}
		if written != len(v) {
			return errors.New("Write method didn't write the whole value")
		}
	}
	return w.FinishPacket()
}

func readPrelogin(r *tdsBuffer) (map[uint8][]byte, error) {
	var err error
	packet_type, timeout := r.BeginRead()
	if timeout {
		return nil, Error{Message: "PRELOGIN response timeout", timeout: true}
	}
	struct_buf, err := ioutil.ReadAll(r)
	if err != nil {
		return nil, err
	}
	if packet_type != 4 {
		return nil, errors.New("Invalid respones, expected packet type 4, PRELOGIN RESPONSE")
	}
	offset := 0
	results := map[uint8][]byte{}
	for true {
		rec_type := struct_buf[offset]
		if rec_type == preloginTERMINATOR {
			break
		}

		rec_offset := binary.BigEndian.Uint16(struct_buf[offset+1:])
		rec_len := binary.BigEndian.Uint16(struct_buf[offset+3:])
		value := struct_buf[rec_offset : rec_offset+rec_len]
		results[rec_type] = value
		offset += 5
	}
	return results, nil
}

// OptionFlags2
// http://msdn.microsoft.com/en-us/library/dd304019.aspx
const (
	fLanguageFatal = 1
	fODBC          = 2
	fTransBoundary = 4
	fCacheConnect  = 8
	fIntSecurity   = 0x80
)

type login struct {
	TDSVersion     uint32
	PacketSize     uint32
	ClientProgVer  uint32
	ClientPID      uint32
	ConnectionID   uint32
	OptionFlags1   uint8
	OptionFlags2   uint8
	TypeFlags      uint8
	OptionFlags3   uint8
	ClientTimeZone int32
	ClientLCID     uint32
	HostName       string
	UserName       string
	Password       string
	AppName        string
	ServerName     string
	CtlIntName     string
	Language       string
	Database       string
	ClientID       [6]byte
	SSPI           []byte
	AtchDBFile     string
	ChangePassword string
}

type loginHeader struct {
	Length               uint32
	TDSVersion           uint32
	PacketSize           uint32
	ClientProgVer        uint32
	ClientPID            uint32
	ConnectionID         uint32
	OptionFlags1         uint8
	OptionFlags2         uint8
	TypeFlags            uint8
	OptionFlags3         uint8
	ClientTimeZone       int32
	ClientLCID           uint32
	HostNameOffset       uint16
	HostNameLength       uint16
	UserNameOffset       uint16
	UserNameLength       uint16
	PasswordOffset       uint16
	PasswordLength       uint16
	AppNameOffset        uint16
	AppNameLength        uint16
	ServerNameOffset     uint16
	ServerNameLength     uint16
	ExtensionOffset      uint16
	ExtensionLenght      uint16
	CtlIntNameOffset     uint16
	CtlIntNameLength     uint16
	LanguageOffset       uint16
	LanguageLength       uint16
	DatabaseOffset       uint16
	DatabaseLength       uint16
	ClientID             [6]byte
	SSPIOffset           uint16
	SSPILength           uint16
	AtchDBFileOffset     uint16
	AtchDBFileLength     uint16
	ChangePasswordOffset uint16
	ChangePasswordLength uint16
	SSPILongLength       uint32
}

func str2ucs2(s string) []byte {
<<<<<<< HEAD
	res, err := utf82ucs2.ConvertString(s)
	if err != nil {
		panic("ConvertString failed unexpectedly: " + err.Error())
	}
	return []byte(res)
}

func ucs22str(s []byte) (string, error) {
	return ucs22utf8.ConvertString(string(s))
=======
	res := utf16.Encode([]rune(s))
	buf := new(bytes.Buffer)
	for _, item := range res {
		binary.Write(buf, binary.LittleEndian, item)
	}
	return buf.Bytes()
}

func ucs22str(s []byte) (string, error) {
	if len(s)%2 != 0 {
		return "", fmt.Errorf("Illegal UCS2 string length: %d", len(s))
	}
	buf := make([]uint16, len(s)/2)
	for i := 0; i < len(s); i += 2 {
		buf[i/2] = binary.LittleEndian.Uint16(s[i:])
	}
	return string(utf16.Decode(buf)), nil
>>>>>>> 2913447d
}

func manglePassword(password string) []byte {
	var ucs2password []byte = str2ucs2(password)
	for i, ch := range ucs2password {
		ucs2password[i] = ((ch<<4)&0xff | (ch >> 4)) ^ 0xA5
	}
	return ucs2password
}

// http://msdn.microsoft.com/en-us/library/dd304019.aspx
func sendLogin(w *tdsBuffer, login login) error {
	w.BeginPacket(packLogin7)
	hostname := str2ucs2(login.HostName)
	username := str2ucs2(login.UserName)
	password := manglePassword(login.Password)
	appname := str2ucs2(login.AppName)
	servername := str2ucs2(login.ServerName)
	ctlintname := str2ucs2(login.CtlIntName)
	language := str2ucs2(login.Language)
	database := str2ucs2(login.Database)
	atchdbfile := str2ucs2(login.AtchDBFile)
	changepassword := str2ucs2(login.ChangePassword)
	hdr := loginHeader{
		TDSVersion:           login.TDSVersion,
		PacketSize:           login.PacketSize,
		ClientProgVer:        login.ClientProgVer,
		ClientPID:            login.ClientPID,
		ConnectionID:         login.ConnectionID,
		OptionFlags1:         login.OptionFlags1,
		OptionFlags2:         login.OptionFlags2,
		TypeFlags:            login.TypeFlags,
		OptionFlags3:         login.OptionFlags3,
		ClientTimeZone:       login.ClientTimeZone,
		ClientLCID:           login.ClientLCID,
		HostNameLength:       uint16(utf8.RuneCountInString(login.HostName)),
		UserNameLength:       uint16(utf8.RuneCountInString(login.UserName)),
		PasswordLength:       uint16(utf8.RuneCountInString(login.Password)),
		AppNameLength:        uint16(utf8.RuneCountInString(login.AppName)),
		ServerNameLength:     uint16(utf8.RuneCountInString(login.ServerName)),
		CtlIntNameLength:     uint16(utf8.RuneCountInString(login.CtlIntName)),
		LanguageLength:       uint16(utf8.RuneCountInString(login.Language)),
		DatabaseLength:       uint16(utf8.RuneCountInString(login.Database)),
		ClientID:             login.ClientID,
		SSPILength:           uint16(len(login.SSPI)),
		AtchDBFileLength:     uint16(utf8.RuneCountInString(login.AtchDBFile)),
		ChangePasswordLength: uint16(utf8.RuneCountInString(login.ChangePassword)),
	}
	offset := uint16(binary.Size(hdr))
	hdr.HostNameOffset = offset
	offset += uint16(len(hostname))
	hdr.UserNameOffset = offset
	offset += uint16(len(username))
	hdr.PasswordOffset = offset
	offset += uint16(len(password))
	hdr.AppNameOffset = offset
	offset += uint16(len(appname))
	hdr.ServerNameOffset = offset
	offset += uint16(len(servername))
	hdr.CtlIntNameOffset = offset
	offset += uint16(len(ctlintname))
	hdr.LanguageOffset = offset
	offset += uint16(len(language))
	hdr.DatabaseOffset = offset
	offset += uint16(len(database))
	hdr.SSPIOffset = offset
	offset += uint16(len(login.SSPI))
	hdr.AtchDBFileOffset = offset
	offset += uint16(len(atchdbfile))
	hdr.ChangePasswordOffset = offset
	offset += uint16(len(changepassword))
	hdr.Length = uint32(offset)
	var err error
	err = binary.Write(w, binary.LittleEndian, &hdr)
	if err != nil {
		return err
	}
	_, err = w.Write(hostname)
	if err != nil {
		return err
	}
	_, err = w.Write(username)
	if err != nil {
		return err
	}
	_, err = w.Write(password)
	if err != nil {
		return err
	}
	_, err = w.Write(appname)
	if err != nil {
		return err
	}
	_, err = w.Write(servername)
	if err != nil {
		return err
	}
	_, err = w.Write(ctlintname)
	if err != nil {
		return err
	}
	_, err = w.Write(language)
	if err != nil {
		return err
	}
	_, err = w.Write(database)
	if err != nil {
		return err
	}
	_, err = w.Write(atchdbfile)
	if err != nil {
		return err
	}
	_, err = w.Write(changepassword)
	if err != nil {
		return err
	}
	return w.FinishPacket()
}

func readUcs2(r io.Reader, numchars int) (res string, err error) {
	buf := make([]byte, numchars*2)
	_, err = io.ReadFull(r, buf)
	if err != nil {
		return "", err
	}
	return ucs22str(buf)
}

func readUsVarChar(r io.Reader) (res string, err error) {
	var numchars uint16
	err = binary.Read(r, binary.LittleEndian, &numchars)
	if err != nil {
		return "", err
	}
	return readUcs2(r, int(numchars))
}

func writeUsVarChar(w io.Writer, s string) (err error) {
	buf := str2ucs2(s)
	var numchars int = len(buf) / 2
	if numchars > 0xffff {
		panic("invalid size for US_VARCHAR")
	}
	err = binary.Write(w, binary.LittleEndian, uint16(numchars))
	if err != nil {
		return
	}
	_, err = w.Write(buf)
	return
}

func readBVarChar(r io.Reader) (res string, err error) {
	var numchars uint8
	err = binary.Read(r, binary.LittleEndian, &numchars)
	if err != nil {
		return "", err
	}
	return readUcs2(r, int(numchars))
}

func writeBVarChar(w io.Writer, s string) (err error) {
	buf := str2ucs2(s)
	var numchars int = len(buf) / 2
	if numchars > 0xff {
		panic("invalid size for B_VARCHAR")
	}
	err = binary.Write(w, binary.LittleEndian, uint8(numchars))
	if err != nil {
		return
	}
	_, err = w.Write(buf)
	return
}

func readBVarByte(r io.Reader) (res []byte, err error) {
	var length uint8
	err = binary.Read(r, binary.LittleEndian, &length)
	if err != nil {
		return
	}
	res = make([]byte, length)
	_, err = io.ReadFull(r, res)
	return
}

// Packet Data Stream Headers
// http://msdn.microsoft.com/en-us/library/dd304953.aspx
type headerStruct struct {
	hdrtype uint16
	data    []byte
}

const (
	dataStmHdrQueryNotif    = 1 // query notifications
	dataStmHdrTransDescr    = 2 // MARS transaction descriptor (required)
	dataStmHdrTraceActivity = 3
)

// MARS Transaction Descriptor Header
// http://msdn.microsoft.com/en-us/library/dd340515.aspx
type transDescrHdr struct {
	transDescr        uint64 // transaction descriptor returned from ENVCHANGE
	outstandingReqCnt uint32 // outstanding request count
}

func (hdr transDescrHdr) pack() (res []byte) {
	res = make([]byte, 8+4)
	binary.LittleEndian.PutUint64(res, hdr.transDescr)
	binary.LittleEndian.PutUint32(res[8:], hdr.outstandingReqCnt)
	return res
}

func writeAllHeaders(w io.Writer, headers []headerStruct) (err error) {
	// calculatint total length
	var totallen uint32 = 4
	for _, hdr := range headers {
		totallen += 4 + 2 + uint32(len(hdr.data))
	}
	// writing
	err = binary.Write(w, binary.LittleEndian, totallen)
	if err != nil {
		return err
	}
	for _, hdr := range headers {
		var headerlen uint32 = 4 + 2 + uint32(len(hdr.data))
		err = binary.Write(w, binary.LittleEndian, headerlen)
		if err != nil {
			return err
		}
		err = binary.Write(w, binary.LittleEndian, hdr.hdrtype)
		if err != nil {
			return err
		}
		_, err = w.Write(hdr.data)
		if err != nil {
			return err
		}
	}
	return nil
}

func sendSqlBatch72(buf *tdsBuffer,
	sqltext string,
	headers []headerStruct) (err error) {
	buf.BeginPacket(packSQLBatch)

	writeAllHeaders(buf, headers)

	_, err = buf.Write(str2ucs2(sqltext))
	if err != nil {
		return err
	}
	return buf.FinishPacket()
}

<<<<<<< HEAD
func init() {
	var err error
	ascii2utf8, err = iconv.NewConverter("ascii", "utf8")
	if err != nil {
		panic("Can't create ascii to utf8 convertor: " + err.Error())
	}
	utf82ucs2, err = iconv.NewConverter("utf8", "ucs2")
	if err != nil {
		panic("Can't create utf8 to ucs2 convertor: " + err.Error())
	}
	ucs22utf8, err = iconv.NewConverter("ucs2", "utf8")
	if err != nil {
		panic("Can't create ucs2 to utf8 convertor: " + err.Error())
	}
}

=======
>>>>>>> 2913447d
func connect(params map[string]string) (res *tdsSession, err error) {
	var port uint64
	server := params["server"]
	parts := strings.SplitN(server, "\\", 2)
	host := parts[0]
	var instance string
	if len(parts) > 1 {
		instance = parts[1]
	}
	user := params["user id"]
	if len(user) == 0 {
		err = fmt.Errorf("Login failed, User Id is required")
		return
	}
	password := params["password"]
	port = 1433
	if instance != "" {
		instances, err := getInstances(host)
		if err != nil {
			f := "Unable to get instances from Sql Server Browser on host %v: %v"
			err = fmt.Errorf(f, host, err.Error())
			return nil, err
		}
		strport := instances[instance]["tcp"]
		port, err = strconv.ParseUint(strport, 0, 16)
		if err != nil {
			f := "Invalid tcp port returned from Sql Server Browser '%v': %v"
			return nil, fmt.Errorf(f, strport, err.Error())
		}
	}
	addr := host + ":" + strconv.FormatUint(port, 10)
	conn, err := net.DialTimeout("tcp", addr, 5*time.Second)
	if err != nil {
		f := "Unable to open tcp connection with host '%v': %v"
		return nil, fmt.Errorf(f, addr, err.Error())
	}

	toconn := timeoutConn{conn, 30 * time.Second}

	outbuf := newTdsBuffer(4096, toconn)
	sess := tdsSession{
		buf: outbuf,
	}

	err = writePrelogin(outbuf, instance)
	if err != nil {
		return nil, err
	}

	_, err = readPrelogin(outbuf)
	if err != nil {
		return nil, err
	}

	login := login{
		TDSVersion:   verTDS74,
		PacketSize:   uint32(len(outbuf.buf)),
		UserName:     user,
		Password:     password,
		OptionFlags2: fODBC, // to get unlimited TEXTSIZE
	}
	err = sendLogin(outbuf, login)
	if err != nil {
		return nil, err
	}

	// processing login response
	tokchan := make(chan tokenStruct, 5)
	go processResponse(&sess, tokchan)
	success := false
	for tok := range tokchan {
		switch token := tok.(type) {
		case loginAckStruct:
			success = true
			sess.loginAck = token
		case error:
			return nil, token
		}
	}
	if !success {
		return nil, fmt.Errorf("Login failed")
	}
	return &sess, nil
}<|MERGE_RESOLUTION|>--- conflicted
+++ resolved
@@ -1,41 +1,16 @@
 package mssql
 
 import (
-<<<<<<< HEAD
-	"encoding/binary"
-	"errors"
-	"fmt"
-	iconv "github.com/djimenez/iconv-go"
-=======
 	"bytes"
 	"encoding/binary"
 	"errors"
 	"fmt"
->>>>>>> 2913447d
 	"io"
 	"io/ioutil"
 	"net"
 	"strconv"
 	"strings"
 	"time"
-<<<<<<< HEAD
-	"unicode/utf8"
-)
-
-var ascii2utf8 *iconv.Converter
-var utf82ucs2 *iconv.Converter
-var ucs22utf8 *iconv.Converter
-
-func parseInstances(msg []byte) map[string]map[string]string {
-	results := map[string]map[string]string{}
-	if len(msg) > 3 && msg[0] == 5 {
-		var out = make([]byte, len(msg[3:]))
-		var _, written, err = ascii2utf8.Convert(msg[3:], out)
-		if err != nil {
-			return results
-		}
-		out_s := string(out[:written])
-=======
 	"unicode/utf16"
 	"unicode/utf8"
 )
@@ -44,7 +19,6 @@
 	results := map[string]map[string]string{}
 	if len(msg) > 3 && msg[0] == 5 {
 		out_s := string(msg[3:])
->>>>>>> 2913447d
 		tokens := strings.Split(out_s, ";")
 		instdict := map[string]string{}
 		got_name := false
@@ -149,12 +123,7 @@
 func writePrelogin(w *tdsBuffer, instance string) error {
 	var err error
 
-<<<<<<< HEAD
-	instance_buf := make([]byte, len(instance))
-	iconv.Convert([]byte(instance), instance_buf, "utf8", "ascii")
-=======
 	instance_buf := []byte(instance)
->>>>>>> 2913447d
 	instance_buf = append(instance_buf, 0) // zero terminate instance name
 
 	fields := map[uint8][]byte{
@@ -309,17 +278,6 @@
 }
 
 func str2ucs2(s string) []byte {
-<<<<<<< HEAD
-	res, err := utf82ucs2.ConvertString(s)
-	if err != nil {
-		panic("ConvertString failed unexpectedly: " + err.Error())
-	}
-	return []byte(res)
-}
-
-func ucs22str(s []byte) (string, error) {
-	return ucs22utf8.ConvertString(string(s))
-=======
 	res := utf16.Encode([]rune(s))
 	buf := new(bytes.Buffer)
 	for _, item := range res {
@@ -337,7 +295,6 @@
 		buf[i/2] = binary.LittleEndian.Uint16(s[i:])
 	}
 	return string(utf16.Decode(buf)), nil
->>>>>>> 2913447d
 }
 
 func manglePassword(password string) []byte {
@@ -594,25 +551,6 @@
 	return buf.FinishPacket()
 }
 
-<<<<<<< HEAD
-func init() {
-	var err error
-	ascii2utf8, err = iconv.NewConverter("ascii", "utf8")
-	if err != nil {
-		panic("Can't create ascii to utf8 convertor: " + err.Error())
-	}
-	utf82ucs2, err = iconv.NewConverter("utf8", "ucs2")
-	if err != nil {
-		panic("Can't create utf8 to ucs2 convertor: " + err.Error())
-	}
-	ucs22utf8, err = iconv.NewConverter("ucs2", "utf8")
-	if err != nil {
-		panic("Can't create ucs2 to utf8 convertor: " + err.Error())
-	}
-}
-
-=======
->>>>>>> 2913447d
 func connect(params map[string]string) (res *tdsSession, err error) {
 	var port uint64
 	server := params["server"]
